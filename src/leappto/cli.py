"""LeApp CLI implementation"""

from argparse import ArgumentParser
from getpass import getpass
from grp import getgrnam, getgrgid
from json import dumps
from pwd import getpwuid
from subprocess import Popen, PIPE
from collections import OrderedDict
from leappto.providers.libvirt_provider import LibvirtMachineProvider, LibvirtMachine
from leappto.version import __version__
import os
import sys
import socket
import nmap
import shlex
import shutil
import errno

VERSION='leapp-tool {0}'.format(__version__)

# Python 2/3 compatibility
try:
    _set_inheritable = os.set_inheritable
except AttributeError:
    _set_inheritable = None

# Checking for required permissions
_REQUIRED_GROUPS = ["vagrant", "libvirt"]
def _user_has_required_permissions():
    """Check user has necessary permissions to reliably run leapp-tool"""
    uid = os.getuid()
    if uid == 0:
        # root has the necessary access regardless of group membership
        return True
    user_info = getpwuid(uid)
    user_name = user_info.pw_name
    user_group = getgrgid(user_info.pw_gid).gr_name
    for group in _REQUIRED_GROUPS:
        if group != user_group and user_name not in getgrnam(group).gr_mem:
            return False
    return True

# Parsing CLI arguments
def _add_identity_options(cli_cmd):
    cli_cmd.add_argument('--identity', default=None, help='Path to private SSH key')
    cli_cmd.add_argument('--ask-pass', '-k', action='store_true', help='Ask for SSH password')
    cli_cmd.add_argument('--user', '-u', default=None, help='Connect as this user')

def _make_argument_parser():
    ap = ArgumentParser()
    ap.add_argument('-v', '--version', action='version', version=VERSION, help='display version information')
    parser = ap.add_subparsers(help='sub-command', dest='action')

    list_cmd = parser.add_parser('list-machines', help='list running virtual machines and some information')
    migrate_cmd = parser.add_parser('migrate-machine', help='migrate source VM to a target container host')
    destroy_cmd = parser.add_parser('destroy-containers', help='destroy existing containers on virtual machine')
    scan_ports_cmd = parser.add_parser('port-inspect', help='scan ports on virtual machine')
    list_cmd.add_argument('--shallow', action='store_true', help='Skip detailed scans of VM contents')
    list_cmd.add_argument('pattern', nargs='*', default=['*'], help='list machines matching pattern')

    def _port_spec(arg):
        """Converts a port forwarding specifier to a (host_port, container_port) tuple

        Specifiers can be either a simple integer, where the host and container port are
        the same, or else a string in the form "host_port:container_port".
        """
        host_port, sep, container_port = arg.partition(":")
        host_port = int(host_port)
        if not sep:
            container_port = host_port
            host_port = None
        else:
            container_port = int(container_port)
        return host_port, container_port

    migrate_cmd.add_argument('machine', help='source machine to migrate')
    migrate_cmd.add_argument('-t', '--target', default=None, help='target VM name')
    migrate_cmd.add_argument(
        '--tcp-port',
        default=None,
        dest="forwarded_tcp_ports",
        nargs='*',
        type=_port_spec,
        help='(Re)define target tcp ports to forward to macrocontainer - [target_port:source_port]'
    )
    migrate_cmd.add_argument(
<<<<<<< HEAD
        '--no-tcp-port',
        default=None,
        dest="excluded_tcp_ports",
        nargs='*',
        type=_port_spec,
        help='define tcp ports which will be excluded from the mapped ports [[target_port]:source_port>]'
    )
    #migrate_cmd.add_argument(
    #    '--udp-port',
    #    default=None,
    #    dest="forwarded_udp_ports",
    #    nargs='*',
    #    type=_port_spec,
    #    help='Target ports to forward to macrocontainer'
    #)
    migrate_cmd.add_argument("-p", "--print-port-map", default=False, help='List suggested port mapping on target host', action="store_true")
    migrate_cmd.add_argument("--ignore-default-port-map", default=False, help='Default port mapping detected by leapp toll will be ignored', action="store_true")
=======
        '--use-rsync',
        action='store_true',
        help='use rsync as backend for filesystem migration, otherwise virt-tar-out'
    )
>>>>>>> a60253ce
    _add_identity_options(migrate_cmd)

    destroy_cmd.add_argument('target', help='target VM name')
    _add_identity_options(destroy_cmd)

    scan_ports_cmd.add_argument('address', help='virtual machine address')
    scan_ports_cmd.add_argument(
        '--range',
        default=None,
        help='port range, example of proper form:"-100,200-1024,T:3000-4000,U:60000-"'
    )
    scan_ports_cmd.add_argument(
        '--shallow',
        action='store_true',
        help='Skip detailed informations about used ports, this is quick SYN scan'
    )
    return ap

# Run the CLI
def main():
    if not _user_has_required_permissions():
        msg = "Run leapp-tool as root, or as a member of all these groups: "
        print(msg + ",".join(_REQUIRED_GROUPS))
        exit(-1)

    ap = _make_argument_parser()

    def _find_machine(ms, name):
        for machine in ms:
            if machine.hostname == name:
                return machine
        return None

    class PortScanException(Exception):
        pass
    
    class PortCollisionException(Exception):
        pass

    class PortMap(OrderedDict):
        PROTO_TCP = "tcp"
        PROTO_UDP = "udp"

        def __init__(self, port_map = None):
            super(PortMap, self).__init__()

            #port_map = None
            self.__init_structure()

            #if params[0]:
            #    port_map = params[0]

            if port_map and isinstance(port_map, OrderedDict):
                self.__from_dict(port_map)
            elif port_map:
                raise AttributeError("Unknown port_map type")


        def __init_structure(self):
            if not self.PROTO_TCP in self:
                self[self.PROTO_TCP] = OrderedDict()
        
            if not self.PROTO_UDP in self:
                self[self.PROTO_UDP] = OrderedDict()
        
        def __is_int(self, number):
            try:
                int(number)
                return True
            except Exception:
                return False

        def __from_dict(self, dict_data):
            protocols = dict_data.keys()

            if self.PROTO_TCP in protocols:
                for port in dict_data[self.PROTO_TCP]:
                    ## PORTS MUST BE NUMBERS
                    if self.__is_int(port) and self.__is_int(dict_data[self.PROTO_TCP][port]):
                        self.set_tcp_port(port, dict_data[self.PROTO_TCP][port])
                
                    elif self.__is_int(port):
                        self.set_tcp_port(port, port)


        def set_port(self, protocol, source, target = None):
            if not target:
                target = source

            if self.__is_int(source) and self.__is_int(target):
                self[protocol][source] = target
            else:
                raise AttributeError("Source and target must be number")

        def set_tcp_port(self, source, target = None):
            self.set_port(self.PROTO_TCP, source, target)

        def unset_port(self, protocol, source):
            if not self.has_port(protocol, source):
                raise AttributeError("Port {} is not defined".format(str(source)))

            del self[protocol][source]

        def unset_tcp_port(self, source):
            self.unset_port(self.PROTO_TCP, source)

        def list_ports(self, protocol):
            return self[protocol].keys()

        def list_tcp_source_ports(self):
            return self.list_ports(self.PROTO_TCP)
        
        def has_port(self, protocol, source):
            if not source in self.list_ports(protocol):
                return False

            return True
        
        def has_tcp_port(self, source):
            return self.has_port(self.PROTO_TCP, source) 

        def get_target_port(self, protocol, source):
            if not self.has_port(protocol, source):
                raise AttributeError("Port {} is not mapped".format(str(source))) 

            return self[protocol][source]

        def get_tcp_target_port(self, source):
            return self.get_target_port(self.PROTO_TCP, source)

        def get_protocols(self):
            protocols = []
            
            if self[self.PROTO_TCP]:
                protocols.append(self.PROTO_TCP)
            
            if self[self.PROTO_UDP]:
                protocols.append(self.PROTO_UDP)

            return protocols


    def _port_scan(ip, port_range = None, shallow = False):
        scan_args = '-sS' if shallow else '-sV'
        
        port_scanner = nmap.PortScanner()
        port_scanner.scan(ip, port_range, arguments=scan_args)

        ports = OrderedDict()

        scan_info = port_scanner.scaninfo()

        if scan_info.get('error', False):
            raise PortScanException(scan_info['error'][0] if isinstance(scan_info['error'], list) else scan_info['error'])
        elif ip not in port_scanner.all_hosts():
            raise PortScanException("Machine {} not found".format(ip))

        for proto in port_scanner[ip].all_protocols():
            ports[proto] = OrderedDict()

            for port in sorted(port_scanner[ip][proto]):
                if port_scanner[ip][proto][port]['state'] != 'open':
                    continue

                ports[proto][port] = port_scanner[ip][proto][port]

        return ports


    def _port_remap(source_ports, target_ports = PortMap(), user_mapped_ports = PortMap(), user_excluded_ports = PortMap()):
        """
        param source_ports      - ports found by the tool on source machine
        param source_ports      - ports found by the tool on target machine
        param user_mapped_ports - port mapping defined by user.
                                  if empty, only the default mapping will aaplied

                                  DEFAULT RE-MAP:
                                    22/tcp -> 9022/tcp
        """
        if not isinstance(source_ports, PortMap):
            raise TypeError("Source ports must PortMap")
        if not isinstance(target_ports, PortMap):
            raise TypeError("Target ports must PortMap")
        if not isinstance(user_mapped_ports, PortMap):
            raise TypeError("User mapped ports must PortMap")

        PORT_MAX = 65535

        ## Static mapping
        if not user_mapped_ports.has_tcp_port(22):
            user_mapped_ports.set_tcp_port(22, 9022)

        """
            remapped_ports structure:
            {
                tcp: [
                    [ exposed port on target, source_port ],
                    .
                    .
                    .
                ]
                udp: [ ... ]
            }
        """
        remapped_ports = {
            PortMap.PROTO_TCP: [],
            PortMap.PROTO_UDP: [] 
        } 

        ## add user ports which was not discovered
        for protocol in user_mapped_ports.get_protocols():
            for port in user_mapped_ports.list_ports(protocol):
                if not source_ports.has_port(protocol, port):
                    ## Add dummy port to sources
                    source_ports.set_port(protocol, port) 

        ## remove unwanted ports
        for protocol in user_excluded_ports.get_protocols():
            for port in user_excluded_ports.list_ports(protocol):
                if source_ports.has_port(protocol, port):
                    ## remove port from sources
                    source_ports.unset_port(protocol, port) 
                    
        ## remap ports
        for protocol in source_ports.get_protocols():
            for port in source_ports.list_ports(protocol):
                target_port = source_port = port
                
                ## remap port if user defined it
                if  user_mapped_ports.has_port(protocol, port):
                    target_port = user_mapped_ports.get_target_port(protocol, port)

                while target_port <= PORT_MAX:
                    if target_ports.has_port(protocol, target_port):
                        if target_port == PORT_MAX:
                            raise PortCollisionException("Automatic port collision resolve failed, please use --tcp-port SELECTED_TARGET_PORT:{} to solve the issue".format(source_port))

                        target_port = target_port + 1
                    else:
                        break

                ## add newly mapped port to target ports so we can track collisions
                target_ports.set_port(protocol, target_port)

                ## create mapping array
                remapped_ports[protocol].append((target_port, source_port))

        return remapped_ports
        

    def _set_ssh_config(username, identity, use_sshpass=False):
        settings = {
            'StrictHostKeyChecking': 'no',
        }
        if use_sshpass:
            settings['PasswordAuthentication'] = 'yes'
        else:
            settings['PasswordAuthentication'] = 'no'
        if username is not None:
            if not isinstance(username, str):
                raise TypeError("username should be str")
            settings['User'] = username
        if identity is not None:
            if not isinstance(identity, str):
                raise TypeError("identity should be str")
            settings['IdentityFile'] = identity

        ssh_options = ['-o {}={}'.format(k, v) for k, v in settings.items()]
        return use_sshpass, ssh_options

    class MigrationContext:

        SOURCE = 'source'
        TARGET = 'target'

        _SSH_CTL_PATH = '{}/.ssh/ctl'.format(os.environ['HOME'])
        _SSH_CONTROL_PATH = '-o ControlPath="{}/%L-%r@%h:%p"'.format(_SSH_CTL_PATH)

        def __init__(self, target, target_ssh_cfg, disk, source=None, source_ssh_cfg=None, forwarded_ports=None,
                    rsync_cp_backend=False):
            self.source = source
            self.target = target
            self.source_use_sshpass, self.source_cfg = (None, None) if source_ssh_cfg is None else source_ssh_cfg
            self.target_use_sshpass, self.target_cfg = target_ssh_cfg
            self._cached_ssh_password = None
            self.disk = disk
            self.rsync_cp_backend = rsync_cp_backend
            if forwarded_ports is None:
                forwarded_ports = [(80, 80)]  # Default to forwarding plain HTTP
            else:
                forwarded_ports = list(forwarded_ports)
            self.forwarded_ports = forwarded_ports

        def __get_machine_opt_by_context(self, machine_context):
            return (getattr(self, '{}_{}'.format(machine_context, opt)) for opt in ['addr', 'cfg', 'use_sshpass'])

        def __get_machine_addr(self, machine):
            # We assume the source/target to be an IP or FQDN if not a machine name
            return machine.ip[0] if isinstance(machine, LibvirtMachine) else machine

        @property
        def target_addr(self):
            return self.__get_machine_addr(self.target)

        @property
        def source_addr(self):
            return self.__get_machine_addr(self.source)

        def _ssh_base(self, addr, cfg):
            return ['ssh'] + cfg + ['-4', addr]

        def _ssh(self, cmd, machine_context=None, reuse_ssh_conn=False, **kwargs):
            if machine_context is None:
                machine_context = self.TARGET
            addr, cfg, use_sshpass = self.__get_machine_opt_by_context(machine_context)
            ssh_cmd = self._ssh_base(addr, cfg)
            if reuse_ssh_conn:
                ssh_cmd += [self._SSH_CONTROL_PATH]
            ssh_cmd += [cmd]
            if use_sshpass:
                return self._sshpass(ssh_cmd, **kwargs)
            return Popen(ssh_cmd, **kwargs).wait()

        def _open_permanent_ssh_conn(self, machine_context):
            addr, cfg, _ = self.__get_machine_opt_by_context(machine_context)
            if not os.path.exists(self._SSH_CTL_PATH):
                try:
                    os.makedirs(self._SSH_CTL_PATH)
                except OSError as exc:
                    if exc.errno != errno.EEXIST:
                        raise

            cmd = 'ssh -nNf -o ControlMaster=yes {} {} -4 {}'.format(
                    self._SSH_CONTROL_PATH, ' '.join(cfg), addr
            )
            return Popen(shlex.split(cmd)).wait()

        def _close_permanent_ssh_conn(self, machine_context):
            addr, cfg, _ = self.__get_machine_opt_by_context(machine_context)
            cmd = 'ssh {} {} -O exit {}'.format(self._SSH_CONTROL_PATH, ' '.join(cfg), addr)
            return Popen(shlex.split(cmd)).wait()

        def _sshpass(self, ssh_cmd, **kwargs):
            read_pwd, write_pwd = os.pipe()
            if _set_inheritable is not None:
                # To reduce risk of data leaks, Py3 FD inheritance is explicit
                _set_inheritable(read_pwd)
                kwargs = kwargs.copy()
                kwargs['pass_fds'] = (read_pwd,)
            sshpass_cmd = ['sshpass', '-d'+str(read_pwd)] + ssh_cmd
            child = Popen(sshpass_cmd, **kwargs)
            ssh_password = self._cached_ssh_password
            if ssh_password is None:
                ssh_password = self._cached_ssh_password = getpass("SSH password:").encode()
            os.write(write_pwd, ssh_password  + b'\n')
            return child.wait()

        def _ssh_sudo(self, cmd, **kwargs):
            return self._ssh("sudo bash -c '{}'".format(cmd), **kwargs)

        def copy(self):

            def _rsync():
                rsync_dir = '/opt/leapp-to/container'

                try:
                    os.makedirs(rsync_dir)
                except OSError as exc:
                    if exc.errno != errno.EEXIST:  # raise exception if it's different than FileExists
                        raise

                self._open_permanent_ssh_conn(self.SOURCE)
                try:
                    ret_code = self._ssh_sudo('sync && fsfreeze -f /', machine_context=self.SOURCE, reuse_ssh_conn=True)
                    if ret_code != 0:
                        sys.exit(ret_code)

                    source_cmd = 'sudo rsync --rsync-path="sudo rsync" -aAX -r'
                    for exd in ['/dev/*', '/proc/*', '/sys/*', '/tmp/*', '/run/*', '/mnt/*', '/media/*', '/lost+found/*']:
                        source_cmd += ' --exclude=' + exd
                    source_cmd += ' -e "ssh {} {}" {}:/ {}'.format(
                        self._SSH_CONTROL_PATH, ' '.join(self.source_cfg), self.source_addr, rsync_dir
                    )

                    Popen(shlex.split(source_cmd)).wait()
                finally:
                    self._ssh_sudo('fsfreeze -u /', machine_context=self.SOURCE, reuse_ssh_conn=True)
                    self._close_permanent_ssh_conn(self.SOURCE)

                # if it's localhost this should not be executed
                # and it would be useful to check if source and target are in the same network
                # if yes then source -> rsync -> custom target
                if self.target_addr not in ['127.0.0.1', 'localhost']:
                    target_cmd = 'sudo rsync -aAX --rsync-path="sudo rsync" -r {0}/ -e "ssh {1}" {2}:{0}' \
                                 .format(rsync_dir, ' '.join(self.target_cfg), self.target_addr)
                    Popen(shlex.split(target_cmd)).wait()

                # temporary, after task with different names for containers should be removed
                shutil.rmtree(rsync_dir)

            def _virt_tar_out():
                try:
                    print('! ', self.source.suspend())
                    # Vagrant always uses qemu:///system, so for now, we always run
                    # virt-tar-out as root, rather than as the current user
                    proc = Popen(['sudo', 'bash', '-c', 'LIBGUESTFS_BACKEND=direct virt-tar-out -a {} / -' \
                                .format(self.disk)], stdout=PIPE)
                    return self._ssh_sudo(
                        'cat > /opt/leapp-to/container.tar.gz && tar xf /opt/leapp-to/container.tar.gz -C ' + \
                        '/opt/leapp-to/container', stdin=proc.stdout
                    )
                finally:
                    print('! ', self.source.resume())

            self._ssh_sudo('docker rm -f container 2>/dev/null 1>/dev/null ; rm -rf /opt/leapp-to/container; ' + \
                           'mkdir -p /opt/leapp-to/container')
            if self.rsync_cp_backend:
                return _rsync()
            return _virt_tar_out()

        def destroy_containers(self):
            command = 'docker rm -f $(docker ps -q) 2>/dev/null 1>/dev/null; rm -rf /opt/leapp-to/container'
            return self._ssh_sudo(command)

        def start_container(self, img, init):
            command = 'docker run -tid -v /sys/fs/cgroup:/sys/fs/cgroup:ro'
            good_mounts = ['bin', 'etc', 'home', 'lib', 'lib64', 'media', 'opt', 'root', 'sbin', 'srv', 'usr', 'var']
            for mount in good_mounts:
                command += ' -v /opt/leapp-to/container/{m}:/{m}:Z'.format(m=mount)
            for host_port, container_port in self.forwarded_ports:
                if host_port is None:
                    command += ' -p {:d}'.format(container_port)  # docker will select random port for host
                else:
                    command += ' -p {:d}:{:d}'.format(host_port, container_port)
            command += ' --name container ' + img + ' ' + init
            return self._ssh_sudo(command)

        def _fix_container(self, fix_str):
            return self._ssh_sudo('docker exec -t container {}'.format(fix_str))

        def fix_upstart(self):
            fixer = 'bash -c "echo ! waiting ; ' + \
                    'sleep 2 ; ' + \
                    'mkdir -p /var/log/httpd && ' + \
                    '(service mysqld start && ' + \
                    'service httpd start) 2>/dev/null ;' + \
                    '(service drools stop ; service drools start) 2>/dev/null 1>&2"'
            return self._fix_container(fixer)

        def fix_systemd(self):
            # systemd cleans /var/log/ and mariadb & httpd can't handle that, might be a systemd bug
            fixer = 'bash -c "echo ! waiting ; ' + \
                    'sleep 2 ; ' + \
                    'mkdir -p /var/log/{httpd,mariadb} && ' + \
                    'chown mysql:mysql /var/log/mariadb && ' + \
                    'systemctl enable httpd mariadb ; ' + \
                    'systemctl start httpd mariadb"'
            return self._fix_container(fixer)


    parsed = ap.parse_args()
    if parsed.action == 'list-machines':
        lmp = LibvirtMachineProvider(parsed.shallow)
        print(dumps({'machines': [m._to_dict() for m in lmp.get_machines()]}, indent=3))

    elif parsed.action == 'migrate-machine':
        def print_migrate_info(text):
            if not parsed.print_port_map:
                print(text)


        if not parsed.target:
            print('! no target specified, creating leappto container package in current directory')
            # TODO: not really for now
            raise NotImplementedError
            
        else:
            source = parsed.machine
            target = parsed.target


            print_migrate_info('! looking up "{}" as source and "{}" as target'.format(source, target))

            lmp = LibvirtMachineProvider()
            machines = lmp.get_machines()

            machine_src = _find_machine(machines, source)
            machine_dst = _find_machine(machines, target)

            if not machine_src:
                print("Machine is not ready:")
                print("Source: " + repr(machine_src))
                exit(-1)

<<<<<<< HEAD
            src_ip = machine_src.ip[0]
            dst_ip = machine_dst.ip[0]

            user_mapped_ports = PortMap()
            user_excluded_ports = PortMap()

            if parsed.forwarded_tcp_ports:
                for target_port, source_port in parsed.forwarded_tcp_ports:
                    user_mapped_ports.set_tcp_port(source_port, target_port)

            if parsed.excluded_tcp_ports:
                for target_port, source_port in parsed.excluded_tcp_ports:
                    user_excluded_ports.set_tcp_port(source_port)


            tcp_mapping = None
            #udp_mapping = None
                
            if not parsed.ignore_default_port_map:
                try:
                    print_migrate_info('! Scanning source ports')
                    src_ports = PortMap(_port_scan(src_ip))
            
                    print_migrate_info('! Scanning target ports')
                    dst_ports = PortMap(_port_scan(dst_ip))

                except Exception as e:
                    print("An error occured during port scan: {}".format(str(e)))
                    exit(-1)
            
                tcp_mapping = _port_remap(src_ports, dst_ports, user_mapped_ports, user_excluded_ports)["tcp"]
                
            else:
                ## this will apply static mapping:
                #tcp_mapping = _port_remap({}, user_mapped_ports)["tcp"]

                ## forward only user specified ports
                tcp_mapping = parsed.forwarded_tcp_ports

       
            if parsed.print_port_map:
                print(dumps(tcp_mapping, indent=3))
                exit(0)

            print_migrate_info("! Detected port mapping:\n")
            print_migrate_info("! +-------------+-------------+")
            print_migrate_info("! | Target port | Source port |")
            print_migrate_info("! +=============+=============+")

            for pmap in tcp_mapping:
                print_migrate_info("! | {:11d} | {:11d} |".format(pmap[0], pmap[1]))

            print_migrate_info("! +-------------+-------------+")
            
    
            print_migrate_info('! configuring SSH keys')

            mc = MigrationContext(
                dst_ip,
                _set_ssh_config(parsed.user, parsed.identity, parsed.ask_pass),
                machine_src.disks[0].host_path,
                tcp_mapping 
            )
            print_migrate_info('! copying over')
            print_migrate_info('! ' + machine_src.suspend())
            mc.copy()
            print_migrate_info('! ' + machine_src.resume())
            print_migrate_info('! provisioning ...')
=======
            print('! configuring SSH keys')
            mc = MigrationContext(
                machine_dst,
                _set_ssh_config(parsed.user, parsed.identity, parsed.ask_pass),
                machine_src.disks[0].host_path,
                machine_src,
                _set_ssh_config(parsed.user, parsed.identity, parsed.ask_pass),  # source cfg, should be custom
                forwarded_ports,
                parsed.use_rsync
            )
            print('! copying over')
            mc.copy()
            print('! provisioning ...')
>>>>>>> a60253ce
            # if el7 then use systemd
            if machine_src.installation.os.version.startswith('7'):
                result = mc.start_container('centos:7', '/usr/lib/systemd/systemd --system')
                print_migrate_info('! starting services')
                mc.fix_systemd()
            else:
                result = mc.start_container('centos:6', '/sbin/init')
                print_migrate_info('! starting services')
                mc.fix_upstart()
            print_migrate_info('! done')
            sys.exit(result)

    elif parsed.action == 'destroy-containers':
        target = parsed.target

        lmp = LibvirtMachineProvider()
        machines = lmp.get_machines()

        machine_dst = _find_machine(machines, target)

        print('! looking up "{}" as target'.format(target))
        print('! configuring SSH keys')
        mc = MigrationContext(
            machine_dst,
            _set_ssh_config(parsed.user, parsed.identity, parsed.ask_pass),
            None
        )

        print('! destroying containers on "{}" VM'.format(target))
        result = mc.destroy_containers()
        print('! done')
        sys.exit(result)

    elif parsed.action == 'port-inspect':
        _ERR_STATE = "error"
        _SUCCESS_STATE = "success"

        result = {
            "status": _SUCCESS_STATE,
            "err_msg": "",
            "ports": None
        }
        
        try:
            result["ports"] = _port_scan(parsed.address, parsed.range, parsed.shallow)

        except PortScanException as e:
            result["status"] = _ERR_STATE
            result["err_msg"] = str(e)
            print(dumps(result, indent=3))

            exit(-1)
            

        print(dumps(result, indent=3))<|MERGE_RESOLUTION|>--- conflicted
+++ resolved
@@ -85,7 +85,6 @@
         help='(Re)define target tcp ports to forward to macrocontainer - [target_port:source_port]'
     )
     migrate_cmd.add_argument(
-<<<<<<< HEAD
         '--no-tcp-port',
         default=None,
         dest="excluded_tcp_ports",
@@ -103,12 +102,11 @@
     #)
     migrate_cmd.add_argument("-p", "--print-port-map", default=False, help='List suggested port mapping on target host', action="store_true")
     migrate_cmd.add_argument("--ignore-default-port-map", default=False, help='Default port mapping detected by leapp toll will be ignored', action="store_true")
-=======
+    migrate_cmd.add_argument(
         '--use-rsync',
         action='store_true',
         help='use rsync as backend for filesystem migration, otherwise virt-tar-out'
     )
->>>>>>> a60253ce
     _add_identity_options(migrate_cmd)
 
     destroy_cmd.add_argument('target', help='target VM name')
@@ -603,7 +601,6 @@
                 print("Source: " + repr(machine_src))
                 exit(-1)
 
-<<<<<<< HEAD
             src_ip = machine_src.ip[0]
             dst_ip = machine_dst.ip[0]
 
@@ -662,31 +659,18 @@
             print_migrate_info('! configuring SSH keys')
 
             mc = MigrationContext(
-                dst_ip,
-                _set_ssh_config(parsed.user, parsed.identity, parsed.ask_pass),
-                machine_src.disks[0].host_path,
-                tcp_mapping 
-            )
-            print_migrate_info('! copying over')
-            print_migrate_info('! ' + machine_src.suspend())
-            mc.copy()
-            print_migrate_info('! ' + machine_src.resume())
-            print_migrate_info('! provisioning ...')
-=======
-            print('! configuring SSH keys')
-            mc = MigrationContext(
                 machine_dst,
                 _set_ssh_config(parsed.user, parsed.identity, parsed.ask_pass),
                 machine_src.disks[0].host_path,
                 machine_src,
                 _set_ssh_config(parsed.user, parsed.identity, parsed.ask_pass),  # source cfg, should be custom
-                forwarded_ports,
+                tcp_mapping,
                 parsed.use_rsync
             )
-            print('! copying over')
+            print_migrate_info('! copying over')
             mc.copy()
-            print('! provisioning ...')
->>>>>>> a60253ce
+            print_migrate_info('! provisioning ...')
+
             # if el7 then use systemd
             if machine_src.installation.os.version.startswith('7'):
                 result = mc.start_container('centos:7', '/usr/lib/systemd/systemd --system')
